--- conflicted
+++ resolved
@@ -4,13 +4,6 @@
     // For more information, visit: https://go.microsoft.com/fwlink/?linkid=830387
     "version": "0.2.0",
     "configurations": [
-        
-        
-        
-<<<<<<< HEAD
-=======
-        
->>>>>>> 67c49861
         {
             "name": "Python Debugger: Current File with Arguments",
             "type": "debugpy",
