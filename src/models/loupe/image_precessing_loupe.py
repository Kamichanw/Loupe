import random
from typing import Dict, List, Optional, Tuple, Union, Unpack
import PIL
import PIL.Image
import numpy as np
import torch
from torchvision import transforms as T
from transformers.image_processing_utils_fast import (
    BaseImageProcessorFast,
    DefaultFastImageProcessorKwargs,
    BatchFeature,
)
from transformers.models.mask2former import Mask2FormerImageProcessor
from transformers.image_utils import (
    IMAGENET_STANDARD_MEAN,
    IMAGENET_STANDARD_STD,
    PILImageResampling,
<<<<<<< HEAD
    ImageInput
=======
    ImageInput,
>>>>>>> 67c49861
)

from .configuration_loupe import LoupeConfig

NonableImageInput = Union[
    "PIL.Image.Image",
    np.ndarray,
    "torch.Tensor",
    list[Optional["PIL.Image.Image"]],
    list[Optional[np.ndarray]],
    list[Optional["torch.Tensor"]],
]


class LoupeImageProcessor(Mask2FormerImageProcessor):
    def __init__(
        self,
        config: LoupeConfig,
        size: Dict[str, int] = None,
        do_resize=True,
        do_rescale=True,
        do_normalize=True,
        do_reduce_labels=True,
<<<<<<< HEAD
        image_mean: Union[float, List[float]] = None,
        image_std: Union[float, List[float]] = None,
        ignore_index: Optional[int] = None,
=======
        image_mean: Union[float, List[float]] = IMAGENET_STANDARD_MEAN,
        image_std: Union[float, List[float]] = IMAGENET_STANDARD_STD,
        ignore_index: int = 255,
        size_divisor: int = 0,
>>>>>>> 67c49861
        **kwargs
    ):
        super().__init__(
            size=size or {"height": config.image_size, "width": config.image_size},
            do_resize=do_resize,
            do_rescale=do_rescale,
            do_normalize=do_normalize,
            do_reduce_labels=do_reduce_labels,
<<<<<<< HEAD
            image_mean=image_mean or IMAGENET_STANDARD_MEAN,
            image_std=image_std or IMAGENET_STANDARD_STD,
            ignore_index=ignore_index or 255,
            **kwargs
        )
        self.config = config
    
    def convert_to_binary_masks(self, masks: ImageInput, return_normalized_mask: bool = False):
        """ convert masks to binary mask with 0 and 1 """
=======
            image_mean=image_mean,
            image_std=image_std,
            ignore_index=ignore_index,
            size_divisor=size_divisor,
            **kwargs
        )
        self.config = config

    def convert_to_binary_masks(
        self, masks: ImageInput, return_normalized_mask: bool = False
    ):
        """convert masks to binary mask with 0 and 1"""
>>>>>>> 67c49861
        is_batched = isinstance(masks, (list, tuple))
        if not is_batched:
            masks = [masks]
        normalized_mask = []
        for i, mask in enumerate(masks):
            if isinstance(mask, PIL.Image.Image):
                mask = np.array(mask.convert("L"))
            if isinstance(mask, np.ndarray):
<<<<<<< HEAD
                mask = torch.tensor(mask, dtype=torch.uint8)
=======
                mask = torch.tensor(mask)
>>>>>>> 67c49861
            min_val, max_val = mask.min(), mask.max()
            if max_val - min_val > 0:
                mask = (mask - min_val) / (max_val - min_val)
            else:
<<<<<<< HEAD
                mask = torch.zeros_like(mask, dtype=torch.uint8)
            masks[i] = (mask >= torch.rand_like(mask)).to(torch.uint8)
            normalized_mask.append(mask.squeeze(0))
        
        if not is_batched:
            masks = masks[0]
            normalized_mask = normalized_mask[0]
        
        if return_normalized_mask:
            return masks, normalized_mask
        return masks
        
=======
                mask = torch.zeros_like(mask)
            masks[i] = (mask >= torch.rand_like(mask)).to(torch.uint8)
            normalized_mask.append(mask.squeeze(0))

        if not is_batched:
            masks = masks[0]
            normalized_mask = normalized_mask[0]

        if return_normalized_mask:
            return masks, normalized_mask
        return masks
>>>>>>> 67c49861

    def __call__(
        self,
        images,
        segmentation_maps: Optional[NonableImageInput] = None,
        return_patch_labels: bool = False,
        **kwargs
    ):
        if not isinstance(images, (list, tuple)):
            images = [images]
        images = [
            image.convert("RGB") if isinstance(image, PIL.Image.Image) else image
            for image in images
        ]
        if segmentation_maps is not None:
            if not isinstance(segmentation_maps, (list, tuple)):
                segmentation_maps = [segmentation_maps]
            mask_tensors = []
            normalized_masks: List[torch.Tensor] = []
            for i, mask in enumerate(segmentation_maps):
                if mask is None:
                    # if mask is not provided, create a zero tensor of the same size as the image
                    if isinstance(images[i], PIL.Image.Image):
                        W, H = images[i].size
                    elif isinstance(images[i], (np.ndarray, torch.Tensor)):
                        H, W = images[i].shape[:2]

                    mask_tensors.append(torch.zeros((H, W)))
                    normalized_masks.append(mask_tensors[-1])
                else:
<<<<<<< HEAD
                    mask, normalized_mask = self.convert_to_binary_masks(mask, return_normalized_mask=True)
=======
                    mask, normalized_mask = self.convert_to_binary_masks(
                        mask, return_normalized_mask=True
                    )
>>>>>>> 67c49861
                    mask_tensors.append(mask)
                    normalized_masks.append(normalized_mask)
        else:
            mask_tensors = None

        outputs = super().__call__(images, mask_tensors, **kwargs)

        if segmentation_maps is not None and return_patch_labels:
            patch_size = self.config.patch_size
            patch_labels = []
            device = outputs.pixel_values[0].device
            for mask in normalized_masks:
                H, W = mask.shape
                # patch_size * (patch_size, W)
                rows = mask.split(patch_size, dim=0)
                patch_label_list = []
                for row in rows:
                    # patch_size * (patch_size, patch_size)
                    patches = row.split(patch_size, dim=1)
                    patch_label_list.append(
                        torch.tensor([patch.mean() for patch in patches], device=device)
                    )

                # (num_patches, num_patches)
                patch_labels.append(torch.stack(patch_label_list))
            outputs["patch_labels"] = patch_labels

        return outputs

    def post_process_segmentation(
        self,
        class_queries_logits: torch.Tensor,
        masks_queries_logits: torch.Tensor,
        target_sizes: Optional[List[Tuple[int, int]]] = None,
    ) -> "torch.Tensor":
        """
        Converts the output of [`LoupeUniversalOutput`] into semantic segmentation maps. Only supports
        PyTorch.

        Args:
            class_queries_logits (`torch.Tensor`, shape `(batch_size, num_queries, num_classes+1)`):
                The class queries logits of the model. The last class is the null class.
            masks_queries_logits (`torch.Tensor`, shape `(batch_size, num_queries, height, width)`):
                The mask queries logits of the model.
            target_sizes (`List[Tuple[int, int]]`, *optional*):
                List of length (batch_size), where each list item (`Tuple[int, int]]`) corresponds to the requested
                final size (height, width) of each prediction. If left to None, predictions will not be resized.
        Returns:
            `List[torch.Tensor]`:
                A list of length `batch_size`, where each item is a semantic segmentation map of shape (height, width)
                corresponding to the target_sizes entry (if `target_sizes` is specified). Each entry of each
                `torch.Tensor` correspond to a semantic class id.
        """
        # Scale back to preprocessed image size - (384, 384) for all models
        masks_queries_logits = torch.nn.functional.interpolate(
            masks_queries_logits, size=(384, 384), mode="bilinear", align_corners=False
        )

        # Remove the null class `[..., :-1]`
        masks_classes = class_queries_logits.softmax(dim=-1)[..., :-1]
        masks_probs = (
            masks_queries_logits.sigmoid()
        )  # [batch_size, num_queries, height, width]

        # Semantic segmentation logits of shape (batch_size, num_classes, height, width)
        segmentation = torch.einsum("bqc, bqhw -> bchw", masks_classes, masks_probs)
        batch_size = class_queries_logits.shape[0]

        # Resize logits and compute semantic segmentation maps
        if target_sizes is not None:
            if batch_size != len(target_sizes):
                raise ValueError(
                    "Make sure that you pass in as many target sizes as the batch dimension of the logits"
                )

            semantic_segmentation = []
            for idx in range(batch_size):
                resized_logits = torch.nn.functional.interpolate(
                    segmentation[idx].unsqueeze(dim=0),
                    size=target_sizes[idx],
                    mode="bilinear",
                    align_corners=False,
                )
                semantic_map = resized_logits[0].argmax(dim=0)
                semantic_segmentation.append(semantic_map)
        else:
            semantic_segmentation = segmentation.argmax(dim=1)
            semantic_segmentation = [
                semantic_segmentation[i] for i in range(semantic_segmentation.shape[0])
            ]

        return semantic_segmentation<|MERGE_RESOLUTION|>--- conflicted
+++ resolved
@@ -15,11 +15,7 @@
     IMAGENET_STANDARD_MEAN,
     IMAGENET_STANDARD_STD,
     PILImageResampling,
-<<<<<<< HEAD
-    ImageInput
-=======
     ImageInput,
->>>>>>> 67c49861
 )
 
 from .configuration_loupe import LoupeConfig
@@ -43,16 +39,10 @@
         do_rescale=True,
         do_normalize=True,
         do_reduce_labels=True,
-<<<<<<< HEAD
-        image_mean: Union[float, List[float]] = None,
-        image_std: Union[float, List[float]] = None,
-        ignore_index: Optional[int] = None,
-=======
         image_mean: Union[float, List[float]] = IMAGENET_STANDARD_MEAN,
         image_std: Union[float, List[float]] = IMAGENET_STANDARD_STD,
         ignore_index: int = 255,
         size_divisor: int = 0,
->>>>>>> 67c49861
         **kwargs
     ):
         super().__init__(
@@ -61,17 +51,6 @@
             do_rescale=do_rescale,
             do_normalize=do_normalize,
             do_reduce_labels=do_reduce_labels,
-<<<<<<< HEAD
-            image_mean=image_mean or IMAGENET_STANDARD_MEAN,
-            image_std=image_std or IMAGENET_STANDARD_STD,
-            ignore_index=ignore_index or 255,
-            **kwargs
-        )
-        self.config = config
-    
-    def convert_to_binary_masks(self, masks: ImageInput, return_normalized_mask: bool = False):
-        """ convert masks to binary mask with 0 and 1 """
-=======
             image_mean=image_mean,
             image_std=image_std,
             ignore_index=ignore_index,
@@ -84,7 +63,6 @@
         self, masks: ImageInput, return_normalized_mask: bool = False
     ):
         """convert masks to binary mask with 0 and 1"""
->>>>>>> 67c49861
         is_batched = isinstance(masks, (list, tuple))
         if not is_batched:
             masks = [masks]
@@ -93,41 +71,22 @@
             if isinstance(mask, PIL.Image.Image):
                 mask = np.array(mask.convert("L"))
             if isinstance(mask, np.ndarray):
-<<<<<<< HEAD
-                mask = torch.tensor(mask, dtype=torch.uint8)
-=======
                 mask = torch.tensor(mask)
->>>>>>> 67c49861
             min_val, max_val = mask.min(), mask.max()
             if max_val - min_val > 0:
                 mask = (mask - min_val) / (max_val - min_val)
             else:
-<<<<<<< HEAD
-                mask = torch.zeros_like(mask, dtype=torch.uint8)
+                mask = torch.zeros_like(mask)
             masks[i] = (mask >= torch.rand_like(mask)).to(torch.uint8)
             normalized_mask.append(mask.squeeze(0))
-        
+
         if not is_batched:
             masks = masks[0]
             normalized_mask = normalized_mask[0]
-        
+
         if return_normalized_mask:
             return masks, normalized_mask
         return masks
-        
-=======
-                mask = torch.zeros_like(mask)
-            masks[i] = (mask >= torch.rand_like(mask)).to(torch.uint8)
-            normalized_mask.append(mask.squeeze(0))
-
-        if not is_batched:
-            masks = masks[0]
-            normalized_mask = normalized_mask[0]
-
-        if return_normalized_mask:
-            return masks, normalized_mask
-        return masks
->>>>>>> 67c49861
 
     def __call__(
         self,
@@ -158,13 +117,9 @@
                     mask_tensors.append(torch.zeros((H, W)))
                     normalized_masks.append(mask_tensors[-1])
                 else:
-<<<<<<< HEAD
-                    mask, normalized_mask = self.convert_to_binary_masks(mask, return_normalized_mask=True)
-=======
                     mask, normalized_mask = self.convert_to_binary_masks(
                         mask, return_normalized_mask=True
                     )
->>>>>>> 67c49861
                     mask_tensors.append(mask)
                     normalized_masks.append(normalized_mask)
         else:
